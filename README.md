--- conflicted
+++ resolved
@@ -12,127 +12,6 @@
 minitrace-jaeger = { git = "https://github.com/tikv/minitrace-rust.git" }
 ```
 
-<<<<<<< HEAD
-### Record a Span
-
-To record a common span:
-```rust
-use minitrace::*;
-
-let _span_guard = LocalSpan::enter("my event");
-```
-
-To add properties:
-
-```rust
-use minitrace::*;
-
-// add a property for a span
-let _span_guard = LocalSpan::enter("my event").with_property(|| ("key", "value"));
-
-// or add multiple properties for a span
-let _span_guard = LocalSpan::enter("my event").with_properties(|| {
-    vec![
-        ("key1", "value1"),
-        ("key2", "value2"),
-    ]
-});
-```
-
-###  Synchronous Example
-
-A common pattern to trace synchronous code:
-
-- Create a root `Span` and a `Collector` via `Span::root()`, then attach the `Span` to the current thread.
-- Add `LocalSpan::enter()`s somewhere, e.g. at the beginning of a code scope, at the beginning of a function, to record spans.
-- Make sure the root `Span` and all guards are dropped, then call `Collector`'s `collect` to get all `Span`s.
-
-
-```rust
-use minitrace::*;
-
-let collector = {
-    let (root_span, collector) = Span::root("root");
-    let _span_guard = root_span.enter();
-
-    let _local_span_guard = LocalSpan::enter("child");
-
-    // do something ...
-
-    collector
-};
-
-let spans: Vec<span::Span> = collector.collect();
-```
-
-### Asynchronous Example
-
-To trace asynchronous code, we usually transmit `Span` from one thread to another thread.
-
-#### Threads
-
-```rust
-use minitrace::*;
-
-let collector = {
-    let (root_span, collector) = Span::root("task1");
-    let _span_guard = root_span.enter();
-
-    let _local_span_guard = LocalSpan::enter("span of task1");
-    
-    // To trace a child task
-    let span = Span::from_local_parent("task2");
-    std::thread::spawn(move || {
-        let _span_guard = span.enter();
-
-        let _loal_span_guard = Span::enter("span of also task2");
-    });
-
-    collector
-};
-
-let spans: Vec<span::Span> = collector.collect();
-```
-
-#### Futures
-
-We provide two `Future` adaptors:
-
-- `in_local_span`: call `LocalSpan::enter` at every poll
-- `in_span`: wrap the `Future` with a `Span`, then call `Span::try_enter` at every poll
-
-The `in_span` adaptor is commonly used on a `Future` submitting to a runtime.
-
-```rust
-use minitrace::*;
-
-let collector = {
-    let (root_span, collector) = Span::root("root");
-    let _span_guard = root_span.enter();
-
-    // To trace another task
-    runtime::spawn(async {
-        let _ = async {
-            // some works
-        }.in_local_span("");
-    }.in_span(Span::from_local_parent("new task")));
-
-    collector
-};
-
-let spans: Vec<span::Span> = collector.collect();
-```
-
-### Macros
-
-We provide two macros to help reduce boilerplate code:
-
-- trace
-- trace_async
-
-For normal functions, you can change:
-=======
->>>>>>> 3bd0137b
 ```rust
 use minitrace::prelude::*;
 
@@ -147,73 +26,7 @@
 let records: Vec<SpanRecord> = collector.colelct();
 ```
 
-<<<<<<< HEAD
-For async functions, you can change:
-```rust
-use minitrace::*;
-
-async fn amazing_async_func() {
-    async {
-        // some works
-    }
-    .in_local_span("wow")
-    .await
-}
-```
-to
-```rust
-use minitrace::*;
-use minitrace_macro::trace_async;
-
-#[trace_async("wow")]
-async fn amazing_async_func() {
-    // some works
-}
-```
-
-To access these macros, a dependency should be added as:
-
-```toml
-[dependencies]
-minitrace-macro = { git = "https://github.com/tikv/minitrace-rust.git" }
-```
-
-## User Interface
-
-We support visualization provided by an amazing tracing platform [Jaeger](https://www.jaegertracing.io/).
-
-To experience, a dependency should be added as:
-               
-```toml
-[dependencies]
-minitrace-jaeger = { git = "https://github.com/tikv/minitrace-rust.git" }
-```
-
-### Report to Jaeger
-
-```rust
-use minitrace_jaeger::Reporter;
-
-let spans = /* collect from a collector */;
-
-let socket = SocketAddr::new("127.0.0.1".parse().unwrap(), 6831);
-
-const TRACE_ID: u64 = 42;
-const SPAN_ID_PREFIX: u32 = 42;
-const ROOT_PARENT_SPAN_ID: u64 = 0;
-let bytes = Reporter::encode(
-    "service name",
-    TRACE_ID,
-    ROOT_PARENT_SPAN_ID,
-    SPAN_ID_PREFIX,
-    &spans,
-)
-.expect("encode error");
-Reporter::report(socket, &bytes).expect("report error");
-```
-=======
 ## Examples
->>>>>>> 3bd0137b
 
 ### Setup Jaeger
 
