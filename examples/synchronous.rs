--- conflicted
+++ resolved
@@ -18,15 +18,9 @@
     let spans = {
         let (span, collector) = Span::root("root");
 
-<<<<<<< HEAD
-        let _sg1 = span.enter();
-        let _sg2 =
-            LocalSpan::enter("a span").with_property(|| ("a property", "a value"));
-=======
         let _sg1 = span.set_local_parent();
         let _sg2 = LocalSpan::enter_with_local_parent("a span")
             .with_property(|| ("a property", "a value".to_owned()));
->>>>>>> 3bd0137b
 
         for i in 1..=10 {
             func1(i);
@@ -42,11 +36,6 @@
     minitrace_jaeger::report("127.0.0.1:6831".parse().unwrap(), &bytes).ok();
 
     // Report to Datadog
-<<<<<<< HEAD
-    let bytes = DReporter::encode("synchronous", "http", "GET /", 0, rand::random(), 0, 0, &spans).unwrap();
-    DReporter::report_blocking("127.0.0.1:8126".parse().unwrap(), bytes).ok();
-=======
-    let bytes = minitrace_datadog::encode("synchronous", rand::random(), 0, 0, &spans).unwrap();
+    let bytes = minitrace_datadog::encode("synchronous", "http", "/healthcheck", 0, rand::random(), 0, 0, &spans).unwrap();
     minitrace_datadog::report_blocking("127.0.0.1:8126".parse().unwrap(), bytes).ok();
->>>>>>> 3bd0137b
 }